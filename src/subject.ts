--- conflicted
+++ resolved
@@ -9,14 +9,9 @@
   before: (nextValue: T) => T;
   name: string;
   next: (nextValue: T) => void;
-<<<<<<< HEAD
   once: (subscription: Subscription<T>) => void;
-  nextAssign: (nextValue: T) => void;
-  nextPush: (nextValue: T) => void;
-=======
   nextAssign: (nextValue: Partial<T>) => void;
   nextPush: (nextValue: any) => void;
->>>>>>> 6c4fd389
   subscribe: (subscription: Subscription<T>) => SubscriptionHandle;
   unsubscribe: (subscriptionId: string) => void;
   value: T;
@@ -143,9 +138,7 @@
  * The hook function is a placeholder/template function "slot" meant to be overriden.
  * For example, it could be used to attach a React hook to this subject.
  */
-Subject.prototype.hook = function (
-  defaultValue
-) {
+Subject.prototype.hook = function (defaultValue) {
   if (defaultValue) {
     this.next(defaultValue);
   }
