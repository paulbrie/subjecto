{
  "name": "subjecto",
<<<<<<< HEAD
  "version": "0.0.14",
=======
  "version": "0.0.13",
>>>>>>> 6c4fd389
  "description": "A minimalistic state management library",
  "main": "dist/index.js",
  "scripts": {
    "postinstall": "tsc",
    "dev": "tsc --watch",
    "build": "tsc",
    "test": "jest"
  },
  "jest": {
    "preset": "ts-jest",
    "testEnvironment": "node",
    "testRegex": "(/src/__tests__/.*|(\\.|/)(test|spec))\\.[jt]sx?$",
    "collectCoverage": true,
    "collectCoverageFrom": [
      "**/src/subject.ts"
    ]
  },
  "repository": {
    "type": "git",
    "url": "github.com/paulbrie/subjecto"
  },
  "keywords": [
    "state",
    "management",
    "subscribe",
    "data",
    "store"
  ],
  "author": "Paul Brie",
  "license": "MIT",
  "devDependencies": {
    "@types/jest": "^26.0.20",
    "jest": "^26.6.3",
    "ts-jest": "^26.5.1",
    "typescript": "^4.1.5",
    "prettier": "^2.2.1"
  }
}<|MERGE_RESOLUTION|>--- conflicted
+++ resolved
@@ -1,10 +1,6 @@
 {
   "name": "subjecto",
-<<<<<<< HEAD
   "version": "0.0.14",
-=======
-  "version": "0.0.13",
->>>>>>> 6c4fd389
   "description": "A minimalistic state management library",
   "main": "dist/index.js",
   "scripts": {
